use std::{convert::TryInto, str::FromStr};

use bigdecimal::Zero;
use sqlx::types::chrono::{DateTime, NaiveDateTime, Utc};
use zksync_types::{
    api,
    api::{TransactionDetails, TransactionReceipt, TransactionStatus},
    fee::Fee,
    l1::{OpProcessingType, PriorityQueueType},
    l2::TransactionType,
    protocol_version::ProtocolUpgradeTxCommonData,
    transaction_request::PaymasterParams,
    vm_trace::Call,
    web3::types::U64,
    Address, Bytes, Execute, ExecuteTransactionCommon, L1TxCommonData, L2ChainId, L2TxCommonData,
    Nonce, PackedEthSignature, PriorityOpId, Transaction, EIP_1559_TX_TYPE, EIP_2930_TX_TYPE,
    EIP_712_TX_TYPE, H160, H256, PRIORITY_OPERATION_L2_TX_TYPE, PROTOCOL_UPGRADE_TX_TYPE, U256,
};
use zksync_utils::{bigdecimal_to_u256, h256_to_account_address};

use crate::BigDecimal;

#[derive(Debug, Clone, sqlx::FromRow)]
#[cfg_attr(test, derive(Default))]
pub struct StorageTransaction {
    pub priority_op_id: Option<i64>,
    pub hash: Vec<u8>,
    pub is_priority: bool,
    pub full_fee: Option<BigDecimal>,
    pub layer_2_tip_fee: Option<BigDecimal>,
    pub initiator_address: Vec<u8>,
    pub nonce: Option<i64>,
    pub signature: Option<Vec<u8>>,
    pub gas_limit: Option<BigDecimal>,
    pub max_fee_per_gas: Option<BigDecimal>,
    pub max_priority_fee_per_gas: Option<BigDecimal>,
    pub gas_per_storage_limit: Option<BigDecimal>,
    pub gas_per_pubdata_limit: Option<BigDecimal>,
    pub input: Option<Vec<u8>>,
    pub tx_format: Option<i32>,
    pub data: serde_json::Value,
    pub received_at: NaiveDateTime,
    pub in_mempool: bool,

    pub l1_block_number: Option<i32>,
    pub l1_batch_number: Option<i64>,
    pub l1_batch_tx_index: Option<i32>,
    pub miniblock_number: Option<i64>,
    pub index_in_block: Option<i32>,
    pub error: Option<String>,
    pub effective_gas_price: Option<BigDecimal>,
    pub contract_address: Option<Vec<u8>>,
    pub value: BigDecimal,

    pub paymaster: Vec<u8>,
    pub paymaster_input: Vec<u8>,

    pub refunded_gas: i64,

    pub execution_info: serde_json::Value,

    pub l1_tx_mint: Option<BigDecimal>,
    pub l1_tx_refund_recipient: Option<Vec<u8>>,

    pub upgrade_id: Option<i32>,

    pub created_at: NaiveDateTime,
    pub updated_at: NaiveDateTime,
}

impl From<StorageTransaction> for L1TxCommonData {
    fn from(tx: StorageTransaction) -> Self {
        let gas_limit = {
            let gas_limit_string = tx
                .gas_limit
                .as_ref()
                .expect("gas limit is mandatory for transaction")
                .to_string();

            U256::from_dec_str(&gas_limit_string)
                .unwrap_or_else(|_| panic!("Incorrect gas limit value in DB {}", gas_limit_string))
        };

        let full_fee = {
            let full_fee_string = tx
                .full_fee
                .expect("full fee is mandatory for priority operation")
                .to_string();

            U256::from_dec_str(&full_fee_string)
                .unwrap_or_else(|_| panic!("Incorrect full fee value in DB {}", full_fee_string))
        };

        let layer_2_tip_fee = {
            let layer_2_tip_fee_string = tx
                .layer_2_tip_fee
                .expect("layer 2 tip fee is mandatory for priority operation")
                .to_string();

            U256::from_dec_str(&layer_2_tip_fee_string).unwrap_or_else(|_| {
                panic!(
                    "Incorrect layer 2 tip fee value in DB {}",
                    layer_2_tip_fee_string
                )
            })
        };

        // Supporting None for compatibility with the old transactions
        let to_mint = tx.l1_tx_mint.map(bigdecimal_to_u256).unwrap_or_default();
        // Supporting None for compatibility with the old transactions
        let refund_recipient = tx
            .l1_tx_refund_recipient
            .map(|recipient| Address::from_slice(&recipient))
            .unwrap_or_default();

        // `tx.hash` represents the transaction hash obtained from the execution results,
        // and it should be exactly the same as the canonical tx hash calculated from the
        // transaction data, so we don't store it as a separate `canonical_tx_hash` field.
        let canonical_tx_hash = H256::from_slice(&tx.hash);

        L1TxCommonData {
            full_fee,
            layer_2_tip_fee,
            priority_queue_type: PriorityQueueType::Deque,
            op_processing_type: OpProcessingType::Common,
            sender: Address::from_slice(&tx.initiator_address),
            serial_id: PriorityOpId(tx.priority_op_id.unwrap() as u64),
            gas_limit,
            max_fee_per_gas: tx
                .max_fee_per_gas
                .map(bigdecimal_to_u256)
                .unwrap_or_default(),
            to_mint,
            refund_recipient,
            // Using 1 for old transactions that did not have the necessary field stored
            gas_per_pubdata_limit: tx
                .gas_per_pubdata_limit
                .map(bigdecimal_to_u256)
                .unwrap_or_else(|| U256::from(1u32)),
            deadline_block: 0,
            eth_hash: Default::default(),
            eth_block: tx.l1_block_number.unwrap_or_default() as u64,
            canonical_tx_hash,
        }
    }
}

impl From<StorageTransaction> for L2TxCommonData {
    fn from(tx: StorageTransaction) -> Self {
        let gas_limit = {
            let gas_limit_string = tx
                .gas_limit
                .as_ref()
                .expect("gas limit is mandatory for transaction")
                .to_string();

            U256::from_dec_str(&gas_limit_string)
                .unwrap_or_else(|_| panic!("Incorrect gas limit value in DB {}", gas_limit_string))
        };
        let nonce = Nonce(tx.nonce.expect("no nonce in L2 tx in DB") as u32);
        let max_fee_per_gas = {
            let max_fee_per_gas_string = tx
                .max_fee_per_gas
                .as_ref()
                .expect("max price per gas is mandatory for transaction")
                .to_string();

            U256::from_dec_str(&max_fee_per_gas_string).unwrap_or_else(|_| {
                panic!(
                    "Incorrect max price per gas value in DB {}",
                    max_fee_per_gas_string
                )
            })
        };

        let max_priority_fee_per_gas = {
            let max_priority_fee_per_gas_string = tx
                .max_priority_fee_per_gas
                .as_ref()
                .expect("max priority fee per gas is mandatory for transaction")
                .to_string();

            U256::from_dec_str(&max_priority_fee_per_gas_string).unwrap_or_else(|_| {
                panic!(
                    "Incorrect max priority fee per gas value in DB {}",
                    max_priority_fee_per_gas_string
                )
            })
        };

        let gas_per_pubdata_limit = {
            let gas_per_pubdata_limit_string = tx
                .gas_per_pubdata_limit
                .as_ref()
                .expect("gas price per pubdata limit is mandatory for transaction")
                .to_string();
            U256::from_dec_str(&gas_per_pubdata_limit_string).unwrap_or_else(|_| {
                panic!(
                    "Incorrect gas price per pubdata limit value in DB {}",
                    gas_per_pubdata_limit_string
                )
            })
        };

        let fee = Fee {
            gas_limit,
            max_fee_per_gas,
            max_priority_fee_per_gas,
            gas_per_pubdata_limit,
        };

        let tx_format = match tx.tx_format.map(|a| a as u8) {
            Some(EIP_712_TX_TYPE) => TransactionType::EIP712Transaction,
            Some(EIP_2930_TX_TYPE) => TransactionType::EIP2930Transaction,
            Some(EIP_1559_TX_TYPE) => TransactionType::EIP1559Transaction,
            Some(0) | None => TransactionType::LegacyTransaction,
            Some(_) => unreachable!("Unsupported tx type"),
        };

        let StorageTransaction {
            paymaster,
            paymaster_input,
            initiator_address,
            signature,
            hash,
            input,
            ..
        } = tx;

        let paymaster_params = PaymasterParams {
            paymaster: Address::from_slice(&paymaster),
            paymaster_input,
        };

        L2TxCommonData::new(
            nonce,
            fee,
            Address::from_slice(&initiator_address),
            signature.unwrap_or_else(|| {
                panic!("Signature is mandatory for transactions. Tx {:#?}", hash)
            }),
            tx_format,
            input.expect("input data is mandatory for l2 transactions"),
            H256::from_slice(&hash),
            paymaster_params,
        )
    }
}

impl From<StorageTransaction> for ProtocolUpgradeTxCommonData {
    fn from(tx: StorageTransaction) -> Self {
        let gas_limit = {
            let gas_limit_string = tx
                .gas_limit
                .as_ref()
                .expect("gas limit is mandatory for transaction")
                .to_string();

            U256::from_dec_str(&gas_limit_string)
                .unwrap_or_else(|_| panic!("Incorrect gas limit value in DB {}", gas_limit_string))
        };

        let to_mint = tx.l1_tx_mint.map(bigdecimal_to_u256).unwrap_or_default();
        let refund_recipient = tx
            .l1_tx_refund_recipient
            .map(|recipient| Address::from_slice(&recipient))
            .unwrap_or_default();
        let canonical_tx_hash = H256::from_slice(&tx.hash);

        ProtocolUpgradeTxCommonData {
            sender: Address::from_slice(&tx.initiator_address),
            upgrade_id: (tx.upgrade_id.unwrap() as u16).try_into().unwrap(),
            gas_limit,
            max_fee_per_gas: tx
                .max_fee_per_gas
                .map(bigdecimal_to_u256)
                .unwrap_or_default(),
            to_mint,
            refund_recipient,
            // Using 1 for old transactions that did not have the necessary field stored
            gas_per_pubdata_limit: tx
                .gas_per_pubdata_limit
                .map(bigdecimal_to_u256)
                .expect("gas_per_pubdata_limit field is missing for protocol upgrade tx"),
            eth_hash: Default::default(),
            eth_block: tx.l1_block_number.unwrap_or_default() as u64,
            canonical_tx_hash,
        }
    }
}

impl From<StorageTransaction> for Transaction {
    fn from(tx: StorageTransaction) -> Self {
        let hash = H256::from_slice(&tx.hash);
        let execute = serde_json::from_value::<Execute>(tx.data.clone())
            .unwrap_or_else(|_| panic!("invalid json in database for tx {:?}", hash));
        let received_timestamp_ms = tx.received_at.timestamp_millis() as u64;
        match tx.tx_format {
            Some(t) if t == i32::from(PRIORITY_OPERATION_L2_TX_TYPE) => Transaction {
                common_data: ExecuteTransactionCommon::L1(tx.into()),
                execute,
                received_timestamp_ms,
                raw_bytes: None,
            },
            Some(t) if t == i32::from(PROTOCOL_UPGRADE_TX_TYPE) => Transaction {
                common_data: ExecuteTransactionCommon::ProtocolUpgrade(tx.into()),
                execute,
                received_timestamp_ms,
                raw_bytes: None,
            },
            _ => Transaction {
                raw_bytes: tx.input.clone().map(Bytes::from),
                common_data: ExecuteTransactionCommon::L2(tx.into()),
                execute,
                received_timestamp_ms,
            },
        }
    }
}

#[derive(sqlx::FromRow)]
pub(crate) struct StorageTransactionReceipt {
    pub error: Option<String>,
    pub tx_format: Option<i32>,
    pub index_in_block: Option<i32>,
    pub block_hash: Vec<u8>,
    pub tx_hash: Vec<u8>,
    pub block_number: i64,
    pub l1_batch_tx_index: Option<i32>,
    pub l1_batch_number: Option<i64>,
    pub transfer_to: Option<serde_json::Value>,
    pub execute_contract_address: Option<serde_json::Value>,
    pub refunded_gas: i64,
    pub gas_limit: Option<BigDecimal>,
    pub effective_gas_price: Option<BigDecimal>,
    pub contract_address: Option<Vec<u8>>,
    pub initiator_address: Vec<u8>,
}

impl From<StorageTransactionReceipt> for TransactionReceipt {
    fn from(storage_receipt: StorageTransactionReceipt) -> Self {
        let status = storage_receipt.error.map_or_else(U64::one, |_| U64::zero());

        let tx_type = storage_receipt
            .tx_format
            .map_or_else(Default::default, U64::from);
        let transaction_index = storage_receipt
            .index_in_block
            .map_or_else(Default::default, U64::from);

        let block_hash = H256::from_slice(&storage_receipt.block_hash);
        TransactionReceipt {
            transaction_hash: H256::from_slice(&storage_receipt.tx_hash),
            transaction_index,
            block_hash,
            block_number: storage_receipt.block_number.into(),
            l1_batch_tx_index: storage_receipt.l1_batch_tx_index.map(U64::from),
            l1_batch_number: storage_receipt.l1_batch_number.map(U64::from),
            from: H160::from_slice(&storage_receipt.initiator_address),
            to: storage_receipt
                .transfer_to
                .or(storage_receipt.execute_contract_address)
                .map(|addr| {
                    serde_json::from_value::<Option<Address>>(addr)
                        .expect("invalid address value in the database")
                })
                .flatten(),
            cumulative_gas_used: Default::default(), // TODO: Should be actually calculated (SMA-1183).
            gas_used: {
                let refunded_gas: U256 = storage_receipt.refunded_gas.into();
                storage_receipt.gas_limit.map(|val| {
                    let gas_limit = bigdecimal_to_u256(val);
                    gas_limit - refunded_gas
                })
            },
            effective_gas_price: Some(
                storage_receipt
                    .effective_gas_price
                    .map(bigdecimal_to_u256)
                    .unwrap_or_default(),
            ),
            contract_address: storage_receipt
                .contract_address
                .map(|addr| h256_to_account_address(&H256::from_slice(&addr))),
            logs: vec![],
            l2_to_l1_logs: vec![],
            status,
            root: block_hash,
            logs_bloom: Default::default(),
            // Even though the Rust SDK recommends us to supply "None" for legacy transactions
            // we always supply some number anyway to have the same behavior as most popular RPCs
            transaction_type: Some(tx_type),
        }
    }
}

<<<<<<< HEAD
#[derive(Serialize, Deserialize)]
pub struct StorageApiTransaction {
    #[serde(flatten)]
    pub inner_api_transaction: api::Transaction,
}

impl From<StorageApiTransaction> for api::Transaction {
    fn from(tx: StorageApiTransaction) -> Self {
        tx.inner_api_transaction
    }
}

impl<'r> FromRow<'r, PgRow> for StorageApiTransaction {
    fn from_row(db_row: &'r PgRow) -> Result<Self, Error> {
        let row_signature: Option<Vec<u8>> = db_row.get("signature");
        let signature = row_signature
            .and_then(|signature| PackedEthSignature::deserialize_packed(&signature).ok());

        Ok(StorageApiTransaction {
            inner_api_transaction: api::Transaction {
                hash: H256::from_slice(db_row.get("tx_hash")),
                nonce: U256::from(db_row.try_get::<i64, &str>("nonce").ok().unwrap_or(0)),
                block_hash: db_row.try_get("block_hash").ok().map(H256::from_slice),
                block_number: db_row
                    .try_get::<i64, &str>("block_number")
                    .ok()
                    .map(U64::from),
                transaction_index: db_row
                    .try_get::<i32, &str>("index_in_block")
                    .ok()
                    .map(U64::from),
                from: Some(H160::from_slice(db_row.get("initiator_address"))),
                to: serde_json::from_value::<Address>(db_row.get("execute_contract_address")).ok(),
                value: bigdecimal_to_u256(db_row.get::<BigDecimal, &str>("value")),
                // `gas_price`, `max_fee_per_gas`, `max_priority_fee_per_gas` will be zero for the priority transactions.
                // For common L2 transactions `gas_price` is equal to `effective_gas_price` if the transaction is included
                // in some block, or `max_fee_per_gas` otherwise.
                gas_price: Some(bigdecimal_to_u256(
                    db_row
                        .try_get::<BigDecimal, &str>("effective_gas_price")
                        .or_else(|_| db_row.try_get::<BigDecimal, &str>("max_fee_per_gas"))
                        .unwrap_or_else(|_| BigDecimal::zero()),
                )),
                max_fee_per_gas: Some(bigdecimal_to_u256(
                    db_row
                        .try_get::<BigDecimal, &str>("max_fee_per_gas")
                        .unwrap_or_else(|_| BigDecimal::zero()),
                )),
                max_priority_fee_per_gas: Some(bigdecimal_to_u256(
                    db_row
                        .try_get::<BigDecimal, &str>("max_priority_fee_per_gas")
                        .unwrap_or_else(|_| BigDecimal::zero()),
                )),
                gas: bigdecimal_to_u256(db_row.get::<BigDecimal, &str>("gas_limit")),
                input: serde_json::from_value(db_row.get::<serde_json::Value, &str>("calldata"))
                    .expect("Incorrect calldata value in the database"),
                raw: None,
                v: signature.as_ref().map(|s| U64::from(s.v())),
                r: signature.as_ref().map(|s| U256::from(s.r())),
                s: signature.as_ref().map(|s| U256::from(s.s())),
                transaction_type: db_row
                    .try_get::<Option<i32>, &str>("tx_format")
                    .unwrap_or_default()
                    .map(U64::from),
                access_list: None,
                chain_id: U256::zero(),
                l1_batch_number: db_row
                    .try_get::<i64, &str>("l1_batch_number_tx")
                    .ok()
                    .map(U64::from),
                l1_batch_tx_index: db_row
                    .try_get::<i32, &str>("l1_batch_tx_index")
                    .ok()
                    .map(U64::from),
            },
        })
    }
}

=======
>>>>>>> 8144806b
#[derive(Debug, Clone, sqlx::FromRow)]
pub struct StorageTransactionDetails {
    pub is_priority: bool,
    pub initiator_address: Vec<u8>,
    pub gas_limit: Option<BigDecimal>,
    pub gas_per_pubdata_limit: Option<BigDecimal>,
    pub received_at: NaiveDateTime,
    pub miniblock_number: Option<i64>,
    pub error: Option<String>,
    pub effective_gas_price: Option<BigDecimal>,
    pub refunded_gas: i64,
    pub eth_commit_tx_hash: Option<String>,
    pub eth_prove_tx_hash: Option<String>,
    pub eth_execute_tx_hash: Option<String>,
}

impl StorageTransactionDetails {
    fn get_transaction_status(&self) -> TransactionStatus {
        if self.error.is_some() {
            TransactionStatus::Failed
        } else if self.eth_execute_tx_hash.is_some() {
            TransactionStatus::Verified
        } else if self.miniblock_number.is_some() {
            TransactionStatus::Included
        } else {
            TransactionStatus::Pending
        }
    }
}

impl From<StorageTransactionDetails> for TransactionDetails {
    fn from(tx_details: StorageTransactionDetails) -> Self {
        let status = tx_details.get_transaction_status();

        let effective_gas_price =
            bigdecimal_to_u256(tx_details.effective_gas_price.unwrap_or_default());

        let gas_limit = bigdecimal_to_u256(
            tx_details
                .gas_limit
                .expect("gas limit is mandatory for transaction"),
        );
        let gas_refunded = U256::from(tx_details.refunded_gas as u32);
        let fee = (gas_limit - gas_refunded) * effective_gas_price;

        let gas_per_pubdata =
            bigdecimal_to_u256(tx_details.gas_per_pubdata_limit.unwrap_or_default());

        let initiator_address = H160::from_slice(tx_details.initiator_address.as_slice());
        let received_at = DateTime::<Utc>::from_naive_utc_and_offset(tx_details.received_at, Utc);

        let eth_commit_tx_hash = tx_details
            .eth_commit_tx_hash
            .map(|hash| H256::from_str(&hash).unwrap());
        let eth_prove_tx_hash = tx_details
            .eth_prove_tx_hash
            .map(|hash| H256::from_str(&hash).unwrap());
        let eth_execute_tx_hash = tx_details
            .eth_execute_tx_hash
            .map(|hash| H256::from_str(&hash).unwrap());

        TransactionDetails {
            is_l1_originated: tx_details.is_priority,
            status,
            fee,
            gas_per_pubdata,
            initiator_address,
            received_at,
            eth_commit_tx_hash,
            eth_prove_tx_hash,
            eth_execute_tx_hash,
        }
    }
}

#[derive(Debug)]
pub(crate) struct StorageApiTransaction {
    pub tx_hash: Vec<u8>,
    pub index_in_block: Option<i32>,
    pub block_number: Option<i64>,
    pub nonce: Option<i64>,
    pub signature: Option<Vec<u8>>,
    pub initiator_address: Vec<u8>,
    pub tx_format: Option<i32>,
    pub value: BigDecimal,
    pub gas_limit: Option<BigDecimal>,
    pub max_fee_per_gas: Option<BigDecimal>,
    pub max_priority_fee_per_gas: Option<BigDecimal>,
    pub effective_gas_price: Option<BigDecimal>,
    pub l1_batch_number: Option<i64>,
    pub l1_batch_tx_index: Option<i32>,
    pub execute_contract_address: serde_json::Value,
    pub calldata: serde_json::Value,
    pub block_hash: Option<Vec<u8>>,
}

impl StorageApiTransaction {
    pub fn into_api(self, chain_id: L2ChainId) -> api::Transaction {
        let signature = self
            .signature
            .and_then(|signature| PackedEthSignature::deserialize_packed(&signature).ok());

        let mut tx = api::Transaction {
            hash: H256::from_slice(&self.tx_hash),
            nonce: U256::from(self.nonce.unwrap_or(0) as u64),
            block_hash: self.block_hash.map(|hash| H256::from_slice(&hash)),
            block_number: self.block_number.map(|number| U64::from(number as u64)),
            transaction_index: self.index_in_block.map(|idx| U64::from(idx as u64)),
            from: Some(Address::from_slice(&self.initiator_address)),
            to: Some(serde_json::from_value(self.execute_contract_address).unwrap()),
            value: bigdecimal_to_u256(self.value),
            gas_price: Some(bigdecimal_to_u256(
                self.effective_gas_price
                    .or_else(|| self.max_fee_per_gas.clone())
                    .unwrap_or_else(BigDecimal::zero),
            )),
            gas: bigdecimal_to_u256(self.gas_limit.unwrap_or_else(BigDecimal::zero)),
            input: serde_json::from_value(self.calldata).expect("incorrect calldata in Postgres"),
            v: signature.as_ref().map(|s| U64::from(s.v())),
            r: signature.as_ref().map(|s| U256::from(s.r())),
            s: signature.as_ref().map(|s| U256::from(s.s())),
            raw: None,
            transaction_type: self.tx_format.map(|format| U64::from(format as u32)),
            access_list: None,
            max_fee_per_gas: Some(bigdecimal_to_u256(
                self.max_fee_per_gas.unwrap_or_else(BigDecimal::zero),
            )),
            max_priority_fee_per_gas: Some(bigdecimal_to_u256(
                self.max_priority_fee_per_gas
                    .unwrap_or_else(BigDecimal::zero),
            )),
            chain_id: U256::from(chain_id.as_u64()),
            l1_batch_number: self.l1_batch_number.map(|number| U64::from(number as u64)),
            l1_batch_tx_index: self.l1_batch_tx_index.map(|idx| U64::from(idx as u64)),
        };

        if tx.transaction_type == Some(U64::from(0)) {
            tx.v = tx.v.map(|v| v + 35 + chain_id.as_u64() * 2);
        }
        tx
    }
}

#[derive(Debug, Clone, sqlx::FromRow)]
pub(crate) struct CallTrace {
    pub call_trace: Vec<u8>,
}

impl From<CallTrace> for Call {
    fn from(call_trace: CallTrace) -> Self {
        bincode::deserialize(&call_trace.call_trace).unwrap()
    }
}<|MERGE_RESOLUTION|>--- conflicted
+++ resolved
@@ -394,88 +394,6 @@
     }
 }
 
-<<<<<<< HEAD
-#[derive(Serialize, Deserialize)]
-pub struct StorageApiTransaction {
-    #[serde(flatten)]
-    pub inner_api_transaction: api::Transaction,
-}
-
-impl From<StorageApiTransaction> for api::Transaction {
-    fn from(tx: StorageApiTransaction) -> Self {
-        tx.inner_api_transaction
-    }
-}
-
-impl<'r> FromRow<'r, PgRow> for StorageApiTransaction {
-    fn from_row(db_row: &'r PgRow) -> Result<Self, Error> {
-        let row_signature: Option<Vec<u8>> = db_row.get("signature");
-        let signature = row_signature
-            .and_then(|signature| PackedEthSignature::deserialize_packed(&signature).ok());
-
-        Ok(StorageApiTransaction {
-            inner_api_transaction: api::Transaction {
-                hash: H256::from_slice(db_row.get("tx_hash")),
-                nonce: U256::from(db_row.try_get::<i64, &str>("nonce").ok().unwrap_or(0)),
-                block_hash: db_row.try_get("block_hash").ok().map(H256::from_slice),
-                block_number: db_row
-                    .try_get::<i64, &str>("block_number")
-                    .ok()
-                    .map(U64::from),
-                transaction_index: db_row
-                    .try_get::<i32, &str>("index_in_block")
-                    .ok()
-                    .map(U64::from),
-                from: Some(H160::from_slice(db_row.get("initiator_address"))),
-                to: serde_json::from_value::<Address>(db_row.get("execute_contract_address")).ok(),
-                value: bigdecimal_to_u256(db_row.get::<BigDecimal, &str>("value")),
-                // `gas_price`, `max_fee_per_gas`, `max_priority_fee_per_gas` will be zero for the priority transactions.
-                // For common L2 transactions `gas_price` is equal to `effective_gas_price` if the transaction is included
-                // in some block, or `max_fee_per_gas` otherwise.
-                gas_price: Some(bigdecimal_to_u256(
-                    db_row
-                        .try_get::<BigDecimal, &str>("effective_gas_price")
-                        .or_else(|_| db_row.try_get::<BigDecimal, &str>("max_fee_per_gas"))
-                        .unwrap_or_else(|_| BigDecimal::zero()),
-                )),
-                max_fee_per_gas: Some(bigdecimal_to_u256(
-                    db_row
-                        .try_get::<BigDecimal, &str>("max_fee_per_gas")
-                        .unwrap_or_else(|_| BigDecimal::zero()),
-                )),
-                max_priority_fee_per_gas: Some(bigdecimal_to_u256(
-                    db_row
-                        .try_get::<BigDecimal, &str>("max_priority_fee_per_gas")
-                        .unwrap_or_else(|_| BigDecimal::zero()),
-                )),
-                gas: bigdecimal_to_u256(db_row.get::<BigDecimal, &str>("gas_limit")),
-                input: serde_json::from_value(db_row.get::<serde_json::Value, &str>("calldata"))
-                    .expect("Incorrect calldata value in the database"),
-                raw: None,
-                v: signature.as_ref().map(|s| U64::from(s.v())),
-                r: signature.as_ref().map(|s| U256::from(s.r())),
-                s: signature.as_ref().map(|s| U256::from(s.s())),
-                transaction_type: db_row
-                    .try_get::<Option<i32>, &str>("tx_format")
-                    .unwrap_or_default()
-                    .map(U64::from),
-                access_list: None,
-                chain_id: U256::zero(),
-                l1_batch_number: db_row
-                    .try_get::<i64, &str>("l1_batch_number_tx")
-                    .ok()
-                    .map(U64::from),
-                l1_batch_tx_index: db_row
-                    .try_get::<i32, &str>("l1_batch_tx_index")
-                    .ok()
-                    .map(U64::from),
-            },
-        })
-    }
-}
-
-=======
->>>>>>> 8144806b
 #[derive(Debug, Clone, sqlx::FromRow)]
 pub struct StorageTransactionDetails {
     pub is_priority: bool,
