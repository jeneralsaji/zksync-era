//! High-level sync layer tests.

use std::{
    collections::{HashMap, VecDeque},
    iter,
    time::{Duration, Instant},
};

use tokio::{sync::watch, task::JoinHandle};
use zksync_config::configs::chain::NetworkConfig;
use zksync_dal::{ConnectionPool, StorageProcessor};
use zksync_types::{
    api::ApiEthTransferEvents,
    fee_model::{BatchFeeInput, PubdataIndependentBatchFeeModelInput},
    Address, L1BatchNumber, L2ChainId, MiniblockNumber, ProtocolVersionId, Transaction, H256,
};

use super::{fetcher::FetcherCursor, sync_action::SyncAction, *};
use crate::{
    api_server::web3::tests::spawn_http_server,
    consensus::testonly::MockMainNodeClient,
    genesis::{ensure_genesis_state, GenesisParams},
    state_keeper::{
        seal_criteria::NoopSealer, tests::TestBatchExecutorBuilder, MiniblockSealer,
        ZkSyncStateKeeper,
    },
    utils::testonly::{create_l1_batch_metadata, create_l2_transaction},
};

const TEST_TIMEOUT: Duration = Duration::from_secs(10);
const POLL_INTERVAL: Duration = Duration::from_millis(50);
pub(crate) const OPERATOR_ADDRESS: Address = Address::repeat_byte(1);

fn open_l1_batch(number: u32, timestamp: u64, first_miniblock_number: u32) -> SyncAction {
    SyncAction::OpenBatch {
        number: L1BatchNumber(number),
        timestamp,
        l1_gas_price: 2,
        l2_fair_gas_price: 3,
        fair_pubdata_price: Some(4),
        operator_address: OPERATOR_ADDRESS,
        protocol_version: ProtocolVersionId::latest(),
        first_miniblock_info: (MiniblockNumber(first_miniblock_number), 1),
    }
}

#[derive(Debug)]
pub(super) struct StateKeeperHandles {
    pub stop_sender: watch::Sender<bool>,
    pub sync_state: SyncState,
    pub task: JoinHandle<anyhow::Result<()>>,
}

impl StateKeeperHandles {
    /// `tx_hashes` are grouped by the L1 batch.
    pub async fn new(pool: ConnectionPool, actions: ActionQueue, tx_hashes: &[&[H256]]) -> Self {
        assert!(!tx_hashes.is_empty());
        assert!(tx_hashes.iter().all(|tx_hashes| !tx_hashes.is_empty()));

        ensure_genesis(&mut pool.access_storage().await.unwrap()).await;

        let sync_state = SyncState::new();
        let (miniblock_sealer, miniblock_sealer_handle) = MiniblockSealer::new(pool.clone(), 5);
        tokio::spawn(miniblock_sealer.run());

        let io = ExternalIO::new(
            miniblock_sealer_handle,
            pool,
            actions,
            sync_state.clone(),
            Box::<MockMainNodeClient>::default(),
            Address::repeat_byte(1),
            u32::MAX,
            L2ChainId::default(),
        )
        .await;

        let (stop_sender, stop_receiver) = watch::channel(false);
        let mut batch_executor_base = TestBatchExecutorBuilder::default();
        for &tx_hashes_in_l1_batch in tx_hashes {
            batch_executor_base.push_successful_transactions(tx_hashes_in_l1_batch);
        }

        let state_keeper = ZkSyncStateKeeper::new(
            stop_receiver,
            Box::new(io),
            Box::new(batch_executor_base),
            Box::new(NoopSealer),
        );
        Self {
            stop_sender,
            sync_state,
            task: tokio::spawn(state_keeper.run()),
        }
    }

    /// Waits for the given condition.
    pub async fn wait(self, mut condition: impl FnMut(&SyncState) -> bool) {
        let started_at = Instant::now();
        loop {
            assert!(
                started_at.elapsed() <= TEST_TIMEOUT,
                "Timed out waiting for miniblock to be sealed"
            );
            if self.task.is_finished() {
                match self.task.await {
                    Err(err) => panic!("State keeper panicked: {}", err),
                    Ok(Err(err)) => panic!("State keeper finished with an error: {}", err),
                    Ok(Ok(())) => unreachable!(),
                }
            }
            if condition(&self.sync_state) {
                break;
            }
            tokio::time::sleep(POLL_INTERVAL).await;
        }

        self.stop_sender.send_replace(true);
        self.task.await.unwrap().unwrap();
    }
}

async fn ensure_genesis(storage: &mut StorageProcessor<'_>) {
    if storage.blocks_dal().is_genesis_needed().await.unwrap() {
        ensure_genesis_state(storage, L2ChainId::default(), &GenesisParams::mock())
            .await
            .unwrap();
    }
}

fn extract_tx_hashes<'a>(actions: impl IntoIterator<Item = &'a SyncAction>) -> Vec<H256> {
    actions
        .into_iter()
        .filter_map(|action| {
            if let SyncAction::Tx(tx) = action {
                Some(tx.hash())
            } else {
                None
            }
        })
        .collect()
}

#[tokio::test]
async fn external_io_basics() {
    let pool = ConnectionPool::test_pool().await;
    let open_l1_batch = open_l1_batch(1, 1, 1);
    let tx = create_l2_transaction(10, 100);
    let tx_hash = tx.hash();
    let tx = SyncAction::Tx(Box::new(tx.into()));
    let actions = vec![open_l1_batch, tx, SyncAction::SealMiniblock];

    let (actions_sender, action_queue) = ActionQueue::new();
    let state_keeper =
        StateKeeperHandles::new(pool.clone(), action_queue, &[&extract_tx_hashes(&actions)]).await;
    actions_sender.push_actions(actions).await;
    // Wait until the miniblock is sealed.
    state_keeper
        .wait(|state| state.get_local_block() == MiniblockNumber(1))
        .await;

    // Check that the miniblock is persisted.
    let mut storage = pool.access_storage().await.unwrap();
    let miniblock = storage
        .blocks_dal()
        .get_miniblock_header(MiniblockNumber(1))
        .await
        .unwrap()
        .expect("Miniblock #1 is not persisted");
    assert_eq!(miniblock.timestamp, 1);

    let expected_fee_input =
        BatchFeeInput::PubdataIndependent(PubdataIndependentBatchFeeModelInput {
            fair_l2_gas_price: 3,
            fair_pubdata_price: 4,
            l1_gas_price: 2,
        });

    assert_eq!(miniblock.batch_fee_input, expected_fee_input);
    assert_eq!(miniblock.l1_tx_count, 0);
    assert_eq!(miniblock.l2_tx_count, 1);

    let tx_receipt = storage
        .transactions_web3_dal()
<<<<<<< HEAD
        .get_transaction_receipt(tx_hash, ApiEthTransferEvents::Disabled)
=======
        .get_transaction_receipts(&[tx_hash])
>>>>>>> f3c190da
        .await
        .unwrap()
        .get(0)
        .cloned()
        .expect("Transaction not persisted");
    assert_eq!(tx_receipt.block_number, 1.into());
    assert_eq!(tx_receipt.transaction_index, 0.into());
}

pub(super) async fn run_state_keeper_with_multiple_miniblocks(pool: ConnectionPool) -> Vec<H256> {
    let open_l1_batch = open_l1_batch(1, 1, 1);
    let txs = (0..5).map(|_| {
        let tx = create_l2_transaction(10, 100);
        SyncAction::Tx(Box::new(tx.into()))
    });
    let first_miniblock_actions: Vec<_> = iter::once(open_l1_batch)
        .chain(txs)
        .chain([SyncAction::SealMiniblock])
        .collect();

    let open_miniblock = SyncAction::Miniblock {
        number: MiniblockNumber(2),
        timestamp: 2,
        virtual_blocks: 1,
    };
    let more_txs = (0..3).map(|_| {
        let tx = create_l2_transaction(10, 100);
        SyncAction::Tx(Box::new(tx.into()))
    });
    let second_miniblock_actions: Vec<_> = iter::once(open_miniblock)
        .chain(more_txs)
        .chain([SyncAction::SealMiniblock])
        .collect();

    let tx_hashes = extract_tx_hashes(
        first_miniblock_actions
            .iter()
            .chain(&second_miniblock_actions),
    );
    let (actions_sender, action_queue) = ActionQueue::new();
    let state_keeper = StateKeeperHandles::new(pool, action_queue, &[&tx_hashes]).await;
    actions_sender.push_actions(first_miniblock_actions).await;
    actions_sender.push_actions(second_miniblock_actions).await;
    // Wait until both miniblocks are sealed.
    state_keeper
        .wait(|state| state.get_local_block() == MiniblockNumber(2))
        .await;
    tx_hashes
}

#[tokio::test]
async fn external_io_with_multiple_miniblocks() {
    let pool = ConnectionPool::test_pool().await;
    let tx_hashes = run_state_keeper_with_multiple_miniblocks(pool.clone()).await;
    assert_eq!(tx_hashes.len(), 8);

    // Check that both miniblocks are persisted.
    let tx_hashes_by_miniblock = [(1, &tx_hashes[..5]), (2, &tx_hashes[5..])];
    let mut storage = pool.access_storage().await.unwrap();
    for (number, expected_tx_hashes) in tx_hashes_by_miniblock {
        let miniblock = storage
            .blocks_dal()
            .get_miniblock_header(MiniblockNumber(number))
            .await
            .unwrap()
            .unwrap_or_else(|| panic!("Miniblock #{} is not persisted", number));
        assert_eq!(miniblock.l2_tx_count, expected_tx_hashes.len() as u16);
        assert_eq!(miniblock.timestamp, u64::from(number));

        let sync_block = storage
            .sync_dal()
            .sync_block(MiniblockNumber(number), true)
            .await
            .unwrap()
            .unwrap_or_else(|| panic!("Sync block #{} is not persisted", number));

        let transactions = sync_block.transactions.unwrap();
        assert_eq!(transactions.len(), expected_tx_hashes.len());
        let tx_hashes: Vec<_> = transactions.iter().map(Transaction::hash).collect();
        assert_eq!(tx_hashes, expected_tx_hashes);
    }
    drop(storage);

    test_external_io_recovery(pool, tx_hashes).await;
}

async fn test_external_io_recovery(pool: ConnectionPool, mut tx_hashes: Vec<H256>) {
    let new_tx = create_l2_transaction(10, 100);
    tx_hashes.push(new_tx.hash());
    let new_tx = SyncAction::Tx(Box::new(new_tx.into()));

    let (actions_sender, action_queue) = ActionQueue::new();
    let state_keeper = StateKeeperHandles::new(pool.clone(), action_queue, &[&tx_hashes]).await;
    // Check that the state keeper state is restored.
    assert_eq!(
        state_keeper.sync_state.get_local_block(),
        MiniblockNumber(2)
    );

    // Send new actions and wait until the new miniblock is sealed.
    let open_miniblock = SyncAction::Miniblock {
        number: MiniblockNumber(3),
        timestamp: 3,
        virtual_blocks: 1,
    };
    let actions = vec![open_miniblock, new_tx, SyncAction::SealMiniblock];
    actions_sender.push_actions(actions).await;
    state_keeper
        .wait(|state| state.get_local_block() == MiniblockNumber(3))
        .await;

    let mut storage = pool.access_storage().await.unwrap();
    let miniblock = storage
        .blocks_dal()
        .get_miniblock_header(MiniblockNumber(3))
        .await
        .unwrap()
        .expect("Miniblock #3 is not persisted");
    assert_eq!(miniblock.l2_tx_count, 1);
    assert_eq!(miniblock.timestamp, 3);
}

pub(super) async fn mock_l1_batch_hash_computation(pool: ConnectionPool, number: u32) {
    loop {
        let mut storage = pool.access_storage().await.unwrap();
        let last_l1_batch_number = storage
            .blocks_dal()
            .get_sealed_l1_batch_number()
            .await
            .unwrap();
        if last_l1_batch_number < Some(L1BatchNumber(number)) {
            tokio::time::sleep(POLL_INTERVAL).await;
            continue;
        }

        let metadata = create_l1_batch_metadata(number);
        storage
            .blocks_dal()
            .save_l1_batch_metadata(L1BatchNumber(number), &metadata, H256::zero(), false)
            .await
            .unwrap();
        break;
    }
}

/// Returns tx hashes of all generated transactions, grouped by the L1 batch.
pub(super) async fn run_state_keeper_with_multiple_l1_batches(
    pool: ConnectionPool,
) -> Vec<Vec<H256>> {
    let l1_batch = open_l1_batch(1, 1, 1);
    let first_tx = create_l2_transaction(10, 100);
    let first_tx_hash = first_tx.hash();
    let first_tx = SyncAction::Tx(Box::new(first_tx.into()));
    let first_l1_batch_actions = vec![l1_batch, first_tx, SyncAction::SealMiniblock];

    let fictive_miniblock = SyncAction::Miniblock {
        number: MiniblockNumber(2),
        timestamp: 2,
        virtual_blocks: 0,
    };
    let seal_l1_batch = SyncAction::SealBatch { virtual_blocks: 0 };
    let fictive_miniblock_actions = vec![fictive_miniblock, seal_l1_batch];

    let l1_batch = open_l1_batch(2, 3, 3);
    let second_tx = create_l2_transaction(10, 100);
    let second_tx_hash = second_tx.hash();
    let second_tx = SyncAction::Tx(Box::new(second_tx.into()));
    let second_l1_batch_actions = vec![l1_batch, second_tx, SyncAction::SealMiniblock];

    let (actions_sender, action_queue) = ActionQueue::new();
    let state_keeper = StateKeeperHandles::new(
        pool.clone(),
        action_queue,
        &[&[first_tx_hash], &[second_tx_hash]],
    )
    .await;
    actions_sender.push_actions(first_l1_batch_actions).await;
    actions_sender.push_actions(fictive_miniblock_actions).await;
    actions_sender.push_actions(second_l1_batch_actions).await;

    let hash_task = tokio::spawn(mock_l1_batch_hash_computation(pool.clone(), 1));
    // Wait until the miniblocks are sealed.
    state_keeper
        .wait(|state| state.get_local_block() == MiniblockNumber(3))
        .await;
    hash_task.await.unwrap();

    vec![vec![first_tx_hash], vec![second_tx_hash]]
}

#[tokio::test]
async fn external_io_with_multiple_l1_batches() {
    let pool = ConnectionPool::test_pool().await;
    run_state_keeper_with_multiple_l1_batches(pool.clone()).await;

    let mut storage = pool.access_storage().await.unwrap();
    let l1_batch_header = storage
        .blocks_dal()
        .get_l1_batch_header(L1BatchNumber(1))
        .await
        .unwrap()
        .expect("L1 batch #1 is not persisted");
    assert_eq!(l1_batch_header.timestamp, 1);
    assert_eq!(l1_batch_header.l2_tx_count, 1);

    let (first_miniblock, last_miniblock) = storage
        .blocks_dal()
        .get_miniblock_range_of_l1_batch(L1BatchNumber(1))
        .await
        .unwrap()
        .expect("Miniblock range for L1 batch #1 is not persisted");
    assert_eq!(first_miniblock, MiniblockNumber(1));
    assert_eq!(last_miniblock, MiniblockNumber(2));

    let fictive_miniblock = storage
        .blocks_dal()
        .get_miniblock_header(MiniblockNumber(2))
        .await
        .unwrap()
        .expect("Fictive miniblock #2 is not persisted");
    assert_eq!(fictive_miniblock.timestamp, 2);
    assert_eq!(fictive_miniblock.l2_tx_count, 0);
}

#[tokio::test]
async fn fetcher_basics() {
    let pool = ConnectionPool::test_pool().await;
    let mut storage = pool.access_storage().await.unwrap();
    ensure_genesis(&mut storage).await;
    let fetcher_cursor = FetcherCursor::new(&mut storage).await.unwrap();
    assert_eq!(fetcher_cursor.l1_batch, L1BatchNumber(0));
    assert_eq!(fetcher_cursor.next_miniblock, MiniblockNumber(1));
    drop(storage);

    let mut mock_client = MockMainNodeClient::default();
    mock_client.push_l1_batch(0);
    // ^ The genesis L1 batch will not be queried, so we're OK with filling it with non-authentic data
    let mut tx_hashes = VecDeque::from(mock_client.push_l1_batch(1));
    tx_hashes.extend(mock_client.push_l1_batch(2));

    let (actions_sender, mut actions) = ActionQueue::new();
    let (stop_sender, stop_receiver) = watch::channel(false);
    let sync_state = SyncState::default();
    let fetcher = fetcher_cursor.into_fetcher(
        Box::new(mock_client),
        actions_sender,
        sync_state.clone(),
        stop_receiver,
    );
    let fetcher_task = tokio::spawn(fetcher.run());

    // Check that `sync_state` is updated.
    while sync_state.get_main_node_block() < MiniblockNumber(5) {
        tokio::time::sleep(POLL_INTERVAL).await;
    }

    // Check generated actions. Some basic checks are performed by `ActionQueueSender`.
    let mut current_l1_batch_number = L1BatchNumber(0);
    let mut current_miniblock_number = MiniblockNumber(0);
    let mut tx_count_in_miniblock = 0;
    let started_at = Instant::now();
    let deadline = started_at + TEST_TIMEOUT;
    loop {
        let action = tokio::time::timeout_at(deadline.into(), actions.recv_action())
            .await
            .unwrap();
        match action {
            SyncAction::OpenBatch { number, .. } => {
                current_l1_batch_number += 1;
                current_miniblock_number += 1; // First miniblock is implicitly opened
                tx_count_in_miniblock = 0;
                assert_eq!(number, current_l1_batch_number);
            }
            SyncAction::Miniblock { number, .. } => {
                current_miniblock_number += 1;
                tx_count_in_miniblock = 0;
                assert_eq!(number, current_miniblock_number);
            }
            SyncAction::SealBatch { virtual_blocks, .. } => {
                assert_eq!(virtual_blocks, 0);
                assert_eq!(tx_count_in_miniblock, 0);
                if current_miniblock_number == MiniblockNumber(5) {
                    break;
                }
            }
            SyncAction::Tx(tx) => {
                assert_eq!(tx.hash(), tx_hashes.pop_front().unwrap());
                tx_count_in_miniblock += 1;
            }
            SyncAction::SealMiniblock => {
                assert_eq!(tx_count_in_miniblock, 1);
            }
        }
    }

    stop_sender.send_replace(true);
    fetcher_task.await.unwrap().unwrap();
}

#[tokio::test]
async fn fetcher_with_real_server() {
    let pool = ConnectionPool::test_pool().await;
    // Fill in transactions grouped in multiple miniblocks in the storage.
    let tx_hashes = run_state_keeper_with_multiple_miniblocks(pool.clone()).await;
    let mut tx_hashes = VecDeque::from(tx_hashes);
    let mut connection = pool.access_storage().await.unwrap();
    let genesis_miniblock_hash = connection
        .blocks_dal()
        .get_miniblock_header(MiniblockNumber(0))
        .await
        .unwrap()
        .expect("No genesis miniblock")
        .hash;
    drop(connection);

    // Start the API server.
    let network_config = NetworkConfig::for_tests();
    let (stop_sender, stop_receiver) = watch::channel(false);
    let server_handles = spawn_http_server(
        &network_config,
        pool.clone(),
        Default::default(),
        stop_receiver.clone(),
        ApiEthTransferEvents::Disabled,
    )
    .await;
    server_handles.wait_until_ready().await;
    let server_addr = &server_handles.local_addr;

    // Start the fetcher connected to the API server.
    let sync_state = SyncState::default();
    let (actions_sender, mut actions) = ActionQueue::new();
    let client = <dyn MainNodeClient>::json_rpc(&format!("http://{server_addr}/")).unwrap();
    let fetcher_cursor = FetcherCursor {
        next_miniblock: MiniblockNumber(1),
        prev_miniblock_hash: genesis_miniblock_hash,
        l1_batch: L1BatchNumber(0),
    };
    let fetcher = fetcher_cursor.into_fetcher(
        Box::new(client),
        actions_sender,
        sync_state.clone(),
        stop_receiver,
    );
    let fetcher_task = tokio::spawn(fetcher.run());

    // Check generated actions.
    let mut current_miniblock_number = MiniblockNumber(0);
    let mut tx_count_in_miniblock = 0;
    let miniblock_number_to_tx_count = HashMap::from([(1, 5), (2, 3)]);
    let started_at = Instant::now();
    let deadline = started_at + TEST_TIMEOUT;
    loop {
        let action = tokio::time::timeout_at(deadline.into(), actions.recv_action())
            .await
            .unwrap();
        match action {
            SyncAction::OpenBatch {
                number,
                first_miniblock_info,
                ..
            } => {
                assert_eq!(number, L1BatchNumber(1));
                current_miniblock_number += 1; // First miniblock is implicitly opened
                tx_count_in_miniblock = 0;
                assert_eq!(first_miniblock_info.0, current_miniblock_number);
            }
            SyncAction::SealBatch { .. } => unreachable!("L1 batches are not sealed in test"),
            SyncAction::Miniblock { number, .. } => {
                current_miniblock_number += 1;
                tx_count_in_miniblock = 0;
                assert_eq!(number, current_miniblock_number);
            }
            SyncAction::Tx(tx) => {
                assert_eq!(tx.hash(), tx_hashes.pop_front().unwrap());
                tx_count_in_miniblock += 1;
            }
            SyncAction::SealMiniblock => {
                assert_eq!(
                    tx_count_in_miniblock,
                    miniblock_number_to_tx_count[&current_miniblock_number]
                );
                if current_miniblock_number == MiniblockNumber(2) {
                    break;
                }
            }
        }
    }

    stop_sender.send_replace(true);
    fetcher_task.await.unwrap().unwrap();
    server_handles.shutdown().await;
}<|MERGE_RESOLUTION|>--- conflicted
+++ resolved
@@ -182,11 +182,7 @@
 
     let tx_receipt = storage
         .transactions_web3_dal()
-<<<<<<< HEAD
-        .get_transaction_receipt(tx_hash, ApiEthTransferEvents::Disabled)
-=======
-        .get_transaction_receipts(&[tx_hash])
->>>>>>> f3c190da
+        .get_transaction_receipts(&[tx_hash], ApiEthTransferEvents::Disabled)
         .await
         .unwrap()
         .get(0)
