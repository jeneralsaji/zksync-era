--- conflicted
+++ resolved
@@ -1,7 +1,7 @@
 use zksync_types::{
     api::{
-        ApiMode, BlockId, BlockNumber, GetLogsFilter, Transaction, TransactionId,
-        TransactionReceipt, TransactionVariant,
+        BlockId, BlockNumber, GetLogsFilter, Transaction, TransactionId, TransactionReceipt,
+        TransactionVariant,
     },
     l2::{L2Tx, TransactionType},
     transaction_request::CallRequest,
@@ -32,25 +32,6 @@
 pub const PROTOCOL_VERSION: &str = "zks/1";
 
 #[derive(Debug)]
-<<<<<<< HEAD
-pub struct EthNamespace<G> {
-    state: RpcState<G>,
-    api_mode: ApiMode,
-}
-
-impl<G> Clone for EthNamespace<G> {
-    fn clone(&self) -> Self {
-        Self {
-            state: self.state.clone(),
-            api_mode: self.api_mode,
-        }
-    }
-}
-
-impl<G: L1GasPriceProvider> EthNamespace<G> {
-    pub fn new(state: RpcState<G>, api_mode: ApiMode) -> Self {
-        Self { state, api_mode }
-=======
 pub struct EthNamespace {
     state: RpcState,
 }
@@ -58,7 +39,6 @@
 impl EthNamespace {
     pub fn new(state: RpcState) -> Self {
         Self { state }
->>>>>>> 26355705
     }
 
     #[tracing::instrument(skip(self))]
@@ -513,7 +493,7 @@
             .await
             .unwrap()
             .transactions_web3_dal()
-            .get_transaction_receipt(hash, self.api_mode)
+            .get_transaction_receipt(hash)
             .await
             .map_err(|err| internal_error(METHOD_NAME, err));
 
@@ -839,7 +819,6 @@
                         .get_log_block_number(
                             &get_logs_filter,
                             self.state.api_config.req_entities_limit,
-                            self.api_mode,
                         )
                         .await
                         .map_err(|err| internal_error(METHOD_NAME, err))?
@@ -854,7 +833,7 @@
 
                 let logs = storage
                     .events_web3_dal()
-                    .get_logs(get_logs_filter, i32::MAX as usize, self.api_mode)
+                    .get_logs(get_logs_filter, i32::MAX as usize)
                     .await
                     .map_err(|err| internal_error(METHOD_NAME, err))?;
                 *from_block = to_block + 1;
