--- conflicted
+++ resolved
@@ -44,10 +44,7 @@
     "prettier": "^2.3.2",
     "prettier-plugin-solidity": "=1.0.0-dev.22",
     "solhint": "^3.3.2",
-<<<<<<< HEAD
-    "zksync-web3": "file:../zksync2-js"
-=======
+    "zksync-web3": "file:../zksync2-js",
     "sql-formatter": "^13.1.0"
->>>>>>> 0e2bc561
   }
 }